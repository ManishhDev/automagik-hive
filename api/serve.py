"""
FastAPI server for Automagik Hive Multi-Agent System
Production-ready API endpoint using V2 Ana Team architecture
"""

# import logging - replaced with unified logging
import asyncio
import os
import signal
import sys
from collections.abc import Callable
from contextlib import asynccontextmanager
from pathlib import Path
from typing import Any

# Agno v2 uses AgentOS instead of deprecated Playground
try:
    from agno.os.app import AgentOS
    from agno.os.settings import AgnoAPISettings
except ImportError:  # pragma: no cover - optional dependency
    AgentOS = None  # type: ignore[assignment]
    AgnoAPISettings = None  # type: ignore[assignment]
from fastapi import FastAPI
from starlette.middleware.cors import CORSMiddleware

# Load environment variables FIRST before any other imports
# This ensures AGNO_LOG_LEVEL is available when logging system initializes
try:
    from dotenv import load_dotenv

    load_dotenv()
except ImportError:
    pass  # Silently continue - dotenv is optional for development

# Add project root to path to import common module
project_root = Path(__file__).parent.parent
if str(project_root) not in sys.path:
    sys.path.insert(0, str(project_root))

from lib.config.server_config import get_server_config
from lib.config.settings import settings
from lib.exceptions import ComponentLoadingError

# Configure unified logging system AFTER environment variables are loaded
from lib.logging import initialize_logging, logger
from lib.utils.startup_display import create_startup_display
from lib.utils.version_reader import get_api_version

# Initialize execution tracing system
# Execution tracing removed - was unused bloat that duplicated metrics system

# Setup logging immediately via unified bootstrap helper
initialized_now = initialize_logging(surface="api.serve")

# Log startup message at INFO level (replaces old demo mode print)
if initialized_now:
    log_level = os.getenv("HIVE_LOG_LEVEL", "INFO").upper()
    agno_log_level = os.getenv("AGNO_LOG_LEVEL", "WARNING").upper()
    logger.info(
        "Automagik Hive logging initialized",
        log_level=log_level,
        agno_level=agno_log_level,
    )

# CRITICAL: Run database migrations FIRST before any imports that trigger component loading
# This ensures the database schema is ready before agents/teams are registered
try:
    from lib.utils.db_migration import check_and_run_migrations

    # Run migrations synchronously at startup
    try:
        # Try to get current event loop (Python 3.10+ recommended approach)
        loop = asyncio.get_running_loop()
        logger.debug("Event loop detected, scheduling migration check")
    except RuntimeError:
        # No event loop running, safe to run directly
        try:
            migrations_run = asyncio.run(check_and_run_migrations())
            if migrations_run:
                logger.info("Database schema initialized via Alembic migrations")
            else:
                logger.debug("Database schema already up to date")
        except Exception as migration_error:
            logger.warning("Database migration error", error=str(migration_error))
except Exception as e:
    logger.warning("Database migration check failed during startup", error=str(e))
    logger.info("Continuing startup - system may use fallback initialization")


# Import teams via dynamic registry (removed hardcoded ana import)

# Import workflow registry for dynamic loading
from ai.workflows.registry import get_workflow

# Import CSV hot reload manager
# Import orchestrated startup infrastructure
from lib.utils.startup_orchestration import (
    get_startup_display_with_results,
    orchestrated_startup,
)

# Import team registry for dynamic loading
from lib.utils.version_factory import create_team


def create_lifespan(startup_display: Any = None) -> Callable:
    """Create lifespan context manager with startup_display access"""

    @asynccontextmanager
    async def lifespan(app: FastAPI):
        """Application lifespan manager"""
        # Startup - Database migrations are now handled in main startup function
        # This lifespan function handles other FastAPI startup tasks

        # Initialize MCP catalog
        try:
            from lib.mcp import MCPCatalog

            catalog = MCPCatalog()
            servers = catalog.list_servers()
            logger.debug("MCP system initialized", server_count=len(servers))
        except Exception as e:
            # Provide more specific error guidance for common MCP issues
            error_msg = str(e)
            if "MCP configuration file not found" in error_msg:
                logger.warning(
                    "Could not initialize MCP Connection Manager - configuration file missing",
                    error=error_msg,
                    suggestion="Ensure .mcp.json exists in working directory or set HIVE_MCP_CONFIG_PATH"
                )
            elif "Invalid JSON" in error_msg:
                logger.warning(
                    "Could not initialize MCP Connection Manager - invalid configuration",
                    error=error_msg,
                    suggestion="Check .mcp.json file for valid JSON syntax"
                )
            else:
                logger.warning("Could not initialize MCP Connection Manager", error=error_msg)

        # Send startup notification with rich component information (production only)
        environment = os.getenv("HIVE_ENVIRONMENT", "development").lower()
        if environment == "production":

            async def _send_startup_notification():
                try:
                    await asyncio.sleep(2)  # Give MCP manager time to fully initialize
                    from common.startup_notifications import send_startup_notification

                    # Pass startup_display for rich notification content
                    await send_startup_notification(startup_display)
                    logger.debug("Startup notification sent successfully")
                except Exception as e:
                    logger.warning("Could not send startup notification", error=str(e))

            try:
                asyncio.create_task(_send_startup_notification())
                logger.debug("Startup notification scheduled")
            except Exception as e:
                logger.warning("Could not schedule startup notification", error=str(e))
        else:
            logger.debug("Startup notifications disabled in development mode")

        yield

        # Graceful Shutdown with Progress Display (following Langflow pattern)
        try:
            # Import our new shutdown progress utility
            from lib.utils.shutdown_progress import create_automagik_shutdown_progress

            # Create shutdown progress with verbose mode based on log level
            log_level = os.getenv("HIVE_LOG_LEVEL", "INFO").upper()
            shutdown_progress = create_automagik_shutdown_progress(verbose=(log_level == "DEBUG"))

            # Step 0: Stopping Server
            with shutdown_progress.step(0):
                await asyncio.sleep(0.1)  # Brief pause for visual effect

            # Step 1: Cancelling Background Tasks
            with shutdown_progress.step(1):
                # Cancel all background tasks to prevent resource leaks
                current_tasks = [task for task in asyncio.all_tasks() if not task.done()]
                background_tasks = []
                
                for task in current_tasks:
                    task_name = getattr(task, '_name', 'unnamed')
                    coro_name = getattr(task.get_coro(), '__qualname__', '') if hasattr(task, 'get_coro') else ''
                    
                    # Cancel background service tasks (metrics, notifications, etc)
                    if any(keyword in task_name.lower() for keyword in ['notification', 'background', 'processor', 'metrics']):
                        background_tasks.append(task)
                    elif any(keyword in coro_name.lower() for keyword in ['_background_processor', 'notification', 'background']):
                        background_tasks.append(task)
                
                # Cancel the tasks
                for task in background_tasks:
                    task.cancel()
                
                # Wait for them to complete cancellation
                if background_tasks:
                    await asyncio.gather(*background_tasks, return_exceptions=True)

            # Step 2: Cleaning Up Services  
            with shutdown_progress.step(2):
                # Shutdown metrics service if it exists
                try:
                    from lib.metrics.async_metrics_service import shutdown_metrics_service
                    await shutdown_metrics_service()
                except Exception as e:
                    # Don't warn about metrics shutdown - it may not have been fully initialized
                    logger.debug("Metrics service shutdown note", error=str(e))
                
                # Send shutdown notification
                try:
                    from common.startup_notifications import send_shutdown_notification
                    await send_shutdown_notification()
                    logger.debug("Shutdown notification sent successfully")
                except Exception as e:
                    logger.warning("Could not send shutdown notification", error=str(e))

                # MCP system cleanup
                try:
                    # Simple MCP cleanup - no complex resources in our implementation
                    logger.debug("MCP system cleanup completed")
                except Exception as e:
                    logger.warning("MCP cleanup error", error=str(e))

            # Step 3: Clearing Temporary Files
            with shutdown_progress.step(3):
                # Database connection cleanup would go here if needed
                # Currently handled by connection pooling
                await asyncio.sleep(0.1)  # Brief pause for completion

            # Step 4: Finalizing Shutdown
            with shutdown_progress.step(4):
                logger.debug("Automagik Hive shutdown complete")

            # Print farewell message (only once)
            shutdown_progress.print_farewell_message()

        except asyncio.CancelledError:
            logger.debug("Shutdown cancelled")
        except Exception as e:
            logger.warning(f"Shutdown error: {e}")
            # Don't print farewell message again on error, just log

    return lifespan


def _create_simple_sync_api() -> FastAPI:
    """Simple synchronous API creation for event loop conflict scenarios."""
    from fastapi import FastAPI

    # Get environment settings
    os.getenv("HIVE_ENVIRONMENT", "production")

    # Initialize startup display
    startup_display = create_startup_display()

    # Add some basic components to show the table works
    startup_display.add_team(
        "template-team",
        "Template Team",
        0,
        version=1,
        status="✅",
        db_label="—",
    )
    startup_display.add_agent(
        "test",
        "Test Agent",
        version=1,
        status="⚠️",
        db_label="—",
        dependencies=[],
    )
    startup_display.add_error(
        "System", "Running in simplified mode due to async conflicts"
    )

    # Display the table
    try:
        startup_display.display_summary()
        logger.debug("Simplified startup display completed")
    except Exception as e:
        logger.error("Could not display even simplified table", error=str(e))

    # Create minimal FastAPI app
    app = FastAPI(
        title="Automagik Hive Multi-Agent System",
        description="Multi-Agent System (Simplified Mode)",
        version=get_api_version(),
    )

    @app.get("/")
    async def root():
        return {
            "status": "ok",
            "mode": "simplified",
            "message": "System running in simplified mode",
        }

    @app.get("/health")
    async def health():
        return {"status": "healthy", "mode": "simplified"}

    return app


async def _async_create_automagik_api():
    """Create unified FastAPI app with Performance-Optimized Sequential Startup"""

    # Get environment settings
    environment = os.getenv("HIVE_ENVIRONMENT", "production")
    is_development = environment == "development"
    os.getenv("HIVE_LOG_LEVEL", "INFO").upper()

    # Check if we're in uvicorn reload process to prevent duplicate output

    # Detect if we're in the reloader context to reduce duplicate logs
    # In development with reload, uvicorn creates multiple processes
    is_reloader_context = os.getenv("RUN_MAIN") == "true"

    # Skip verbose logging for reloader context to reduce duplicate output
    if is_reloader_context and is_development:
        logger.debug("Reloader worker process - reducing log verbosity")

    logger.debug(
        "Reloader environment snapshot",
        run_main=os.getenv("RUN_MAIN"),
        is_reloader_context=is_reloader_context,
        process_id=os.getpid(),
        working_directory=os.getcwd(),
    )

    # PERFORMANCE-OPTIMIZED SEQUENTIAL STARTUP
    # Replace scattered initialization with orchestrated startup sequence
    startup_results = await orchestrated_startup(quiet_mode=is_reloader_context)

<<<<<<< HEAD
    logger.debug(
        "Startup orchestration snapshot",
        result_type=type(startup_results).__name__,
        registries_type=type(startup_results.registries).__name__,
        agents_registry=startup_results.registries.agents,
        agent_keys=list(startup_results.registries.agents.keys())
        if startup_results.registries.agents
        else [],
        has_agents=bool(startup_results.registries.agents),
    )
=======
    # Extract auth service for all environments (used later for AgentOS configuration)
    auth_service = startup_results.services.auth_service
>>>>>>> 1ba5ea09

    # Show environment info in development mode
    if is_development:
        logger.debug(
            "Environment configuration",
            environment=environment,
            auth_enabled=auth_service.is_auth_enabled(),
            docs_url=f"http://localhost:{settings().hive_api_port}/docs",
        )
        if auth_service.is_auth_enabled():
            logger.debug(
                "API authentication details",
                api_key=auth_service.get_current_key(),
                usage_example=f'curl -H "x-api-key: {auth_service.get_current_key()}" http://localhost:{settings().hive_api_port}/agents',
            )
        logger.debug("Development features status", enabled=is_development)

    # Extract components from orchestrated startup results
    available_agents = startup_results.registries.agents
    workflow_registry = startup_results.registries.workflows
    team_registry = startup_results.registries.teams

    try:
        logger.debug(
            "Agent registry snapshot",
            startup_type=type(startup_results).__name__,
            registries_type=type(startup_results.registries).__name__,
            has_agents_registry=hasattr(startup_results.registries, "agents"),
            available_agents_type=type(available_agents).__name__,
            has_available_agents=bool(available_agents),
            available_agents_count=len(available_agents) if available_agents else 0,
            available_agent_keys=list(available_agents.keys()) if available_agents else [],
            available_agents=available_agents,
        )
    except Exception:
        logger.exception("Agent registry introspection failed during startup")

    # Load team instances from registry
    # Create two versions: one with metrics for internal use, one without for AgentOS serialization
    loaded_teams = []
    teams_for_agentos = []

    for team_id in team_registry:
        try:
            # Team with metrics for internal use
            team = await create_team(
                team_id, metrics_service=startup_results.services.metrics_service
            )
            if team:
                loaded_teams.append(team)
                logger.debug("Team instance created", team_id=team_id)

                # Create clean team instance for AgentOS (no metrics_service)
                # This prevents Pydantic serialization errors with DualPathMetricsCoordinator
                team_for_agentos = await create_team(team_id)
                teams_for_agentos.append(team_for_agentos)
        except Exception as e:
            logger.warning(
                "Team instance creation failed",
                team_id=team_id,
                error=str(e),
                error_type=type(e).__name__,
            )
            continue

    # Validate critical components loaded successfully
    if not loaded_teams:
        logger.warning("Warning: No teams loaded - server will start with agents only")

    if not available_agents:
        logger.error("Critical: No agents loaded from registry")
        logger.error(
            "DEBUG: Agent validation failed",
            available_agents=available_agents,
            type_check=type(available_agents).__name__,
            bool_check=bool(available_agents),
        )
        raise ComponentLoadingError(
            "At least one agent is required but none were loaded"
        )

    # Create startup display with orchestrated results
    startup_display = get_startup_display_with_results(startup_results)

    # Version synchronization already handled by orchestrated startup
    # Results are available in startup_results.sync_results

    # Component information already populated by orchestrated startup
    # startup_display already contains all component details from get_startup_display_with_results()

    # Create FastAPI app components from orchestrated startup results
    # Use clean teams without metrics_service for AgentOS to avoid serialization errors
    teams_list = teams_for_agentos if teams_for_agentos else []

    # ORCHESTRATION FIX: Reuse agents from orchestrated startup to prevent duplicate loading
    # Agents were already loaded with proper metrics configuration during startup orchestration
    agents_list = []
    if startup_results.registries.agents:
        # Use the already-loaded agents from orchestrated startup (now with metrics integration)
        for agent_id, agent_instance in startup_results.registries.agents.items():
            try:
                agents_list.append(agent_instance)
                logger.debug(f"Agent {agent_id} loaded from orchestrated startup with metrics integration")

            except Exception as e:
                logger.warning(
                    f"Failed to use agent {agent_id} from orchestrated startup: {e}"
                )
                continue

    logger.debug(f"Created {len(agents_list)} agents for Playground")

    # Create workflow instances from registry
    workflows_list = []
    for workflow_id in workflow_registry:
        try:
            workflow = get_workflow(workflow_id, debug_mode=is_development)
            workflows_list.append(workflow)
            logger.debug("Workflow instance created", workflow_id=workflow_id)
        except Exception as e:
            logger.warning(
                "Workflow instance creation failed",
                workflow_id=workflow_id,
                error=str(e),
                error_type=type(e).__name__,
            )
            continue

    # Ensure we have at least something to create app
    if not teams_list and not agents_list:
        from agno.agent import Agent

        from lib.config.models import resolve_model

        dummy_agent = Agent(name="Test Agent", model=resolve_model())
        agents_list = [dummy_agent]
        logger.warning("Using dummy agent - no components loaded successfully")

    # Create base FastAPI app for configuration

    # Create base FastAPI app that will be configured by Playground
    app = FastAPI(
        title="Automagik Hive Multi-Agent System",
        description="Multi-Agent System with intelligent routing and dynamic team discovery",
        version=get_api_version(),
    )

    # ✅ CONFIGURE APP WITH UNIFIED SETTINGS
    # Apply settings from api/settings.py
    from api.settings import api_settings

    app.title = api_settings.title
    app.version = api_settings.version
    app.description = (
        "Multi-Agent System with intelligent routing and dynamic team discovery"
    )

    # Set lifespan for monitoring
    app.router.lifespan_context = create_lifespan(startup_display)

    # ✅ UNIFIED API - Single set of endpoints for both production and playground
    # Use Playground as the primary router since it provides comprehensive CRUD operations

    # Try to get workflow handler via registry (same pattern as agents/teams)
    try:
        from ai.workflows.registry import is_workflow_registered

        if is_workflow_registered("conversation-typification"):
            # Note: This workflow is currently not implemented but system handles gracefully
            logger.debug(
                "🤖 Conversation typification workflow registered but not implemented"
            )
        else:
            logger.debug(
                "🤖 Conversation typification workflow not available - system operating normally"
            )
    except Exception as e:
        logger.debug("🔧 Workflow registry check completed", error=str(e))

    # ============================================================================
    # AGNO V2 AGENTOS INTEGRATION
    # ============================================================================
    # AgentOS replaces the deprecated Playground and provides all agent/team/workflow endpoints
    # Automatically creates: /agents, /teams, /workflows, /knowledge, /sessions, /memories, etc.

    agent_os_enabled = False
    if not settings().hive_embed_playground:
        logger.info("Agno AgentOS embedding disabled by configuration")
    elif AgentOS is None or AgnoAPISettings is None:
        logger.warning(
            "Agno AgentOS not available in current Agno distribution; "
            "starting API without AgentOS routes."
        )
        startup_display.add_version_sync_log(
            "⚠️ Agno AgentOS not installed — running API without agent management UI"
        )
    else:
        try:
            # Configure AgentOS settings
            agentos_settings = AgnoAPISettings(
                env=environment,
                docs_enabled=is_development or api_settings.docs_enabled,
                os_security_key=auth_service.get_current_key() if auth_service.is_auth_enabled() else None,
                cors_origin_list=api_settings.cors_origin_list,
            )

            # Initialize AgentOS with our agents, teams, and workflows
            agent_os = AgentOS(
                os_id="automagik_hive",
                name="Automagik Hive Multi-Agent System",
                description="Production-ready multi-agent system with dynamic agent loading",
                version=get_api_version(),
                agents=agents_list,
                teams=teams_list,
                workflows=workflows_list,
                fastapi_app=app,  # Pass our existing FastAPI app
                settings=agentos_settings,
                telemetry=False,  # Disable AgentOS telemetry - using our own metrics service
                replace_routes=False,  # Don't replace our existing routes
            )

            # CRITICAL: Call get_app() to actually register the routes
            # Even though we passed fastapi_app=app, the routes are only registered in get_app()
            _ = agent_os.get_app()

            agent_os_enabled = True
            logger.info(
                "AgentOS initialized successfully",
                agents=len(agents_list),
                teams=len(teams_list),
                workflows=len(workflows_list)
            )
            startup_display.add_version_sync_log(
                f"✅ Agno AgentOS enabled — {len(agents_list)} agents, {len(teams_list)} teams, {len(workflows_list)} workflows"
            )

        except Exception as exc:
            logger.error(f"Failed to initialize Agno AgentOS: {exc}")
            import traceback
            logger.error(f"Traceback: {traceback.format_exc()}")
            startup_display.add_error(
                "Agno AgentOS",
                f"AgentOS could not start: {exc}",
            )
    
    # Add AGUI support if enabled
    if settings().hive_enable_agui:
        from agno.app.agui.app import AGUIApp
        from agno.agent.agent import Agent
        from lib.config.models import resolve_model
        
        # Use the same dynamic agent loading as playground
        from ai.agents.registry import AgentRegistry
        
        # Get agent ID from environment or default to first available
        agui_agent_id = os.getenv("HIVE_AGUI_AGENT", None)
        available_agents = AgentRegistry.list_available_agents()
        logger.info(f"AGUI: Found {len(available_agents)} available agents: {available_agents}")
        
        selected_agent_id = None
        if agui_agent_id and agui_agent_id in available_agents:
            selected_agent_id = agui_agent_id
            logger.info(f"AGUI: Using specified agent: {agui_agent_id}")
        elif available_agents:
            selected_agent_id = available_agents[0]
            logger.info(f"AGUI: Using first available agent: {selected_agent_id}")
        
        if selected_agent_id:
            # Load the selected agent asynchronously
            try:
                selected_agent = await AgentRegistry.get_agent(agent_id=selected_agent_id)
                logger.info(f"AGUI: Successfully loaded agent: {selected_agent_id}")
                
                # Setup AGUI with dynamically loaded agent
                agui_app = AGUIApp(
                    agent=selected_agent,
                    name=selected_agent.name,
                    app_id=f"{selected_agent.agent_id}_agui",
                    description=selected_agent.description or f"AGUI interface for {selected_agent.name}",
                )
            except Exception as e:
                logger.error(f"AGUI: Failed to load agent {selected_agent_id}: {e}")
                raise RuntimeError(f"AGUI: Failed to load any agents for AGUI interface: {e}")
        else:
            logger.error("AGUI: No agents found")
            raise RuntimeError("AGUI: No agents available - check ai/agents/ directory")
        
        # Mount AGUI app
        agui_fastapi_app = agui_app.get_app()
        app.mount("/agui", agui_fastapi_app)

    # AgentOS handles authentication internally via os_security_key
    # No need to wrap routes - they're already registered in the app by AgentOS.__init__
    if agent_os_enabled:
        logger.debug("AgentOS routes registered successfully with built-in authentication")
    else:
        logger.debug("Skipping AgentOS router registration (not available)")

    # Configure docs based on settings and environment
    if is_development or api_settings.docs_enabled:
        app.docs_url = "/docs"
        app.redoc_url = "/redoc"
        app.openapi_url = "/openapi.json"
    else:
        app.docs_url = None
        app.redoc_url = None
        app.openapi_url = None

    # Display startup summary with component table (skip in quiet mode to avoid duplicates)
    if not is_reloader_context:
        logger.debug(
            "About to display startup summary",
            teams=len(startup_display.teams),
            agents=len(startup_display.agents),
            workflows=len(startup_display.workflows),
        )
        try:
            startup_display.display_summary()
            logger.debug("Startup display completed successfully")
        except Exception as e:
            import traceback

            logger.error(
                "Could not display startup summary table",
                error=str(e),
                traceback=traceback.format_exc(),
            )
            # Try fallback simple display
            try:
                from lib.utils.startup_display import display_simple_status

                team_name = "Multi-Agent System"
                team_count = len(loaded_teams) if loaded_teams else 0
                display_simple_status(
                    team_name,
                    f"{team_count}_teams",
                    len(available_agents) if available_agents else 0,
                )
            except Exception:
                logger.debug(
                    "System components loaded successfully",
                    display_status="table_unavailable",
                )
    else:
        logger.debug(
            "Skipping startup display (reloader context - avoiding duplicate table)"
        )

    # Add custom business endpoints
    try:
        from api.routes.v1_router import v1_router

        app.include_router(v1_router)

        # Version router already included via v1_router above

        if is_development and not is_reloader_context:
            # Add development URLs
            get_server_config().port
            from rich.console import Console
            from rich.table import Table

            console = Console()
            table = Table(title="🌐 Development URLs", show_header=False, box=None)
            table.add_column("", style="cyan", width=20)
            table.add_column("", style="green")

            # Import here to avoid circular imports
            from lib.config.server_config import get_server_config

            base_url = get_server_config().get_base_url()

            table.add_row("📖 API Docs:", f"{base_url}/docs")
            table.add_row("🚀 Main API:", f"{base_url}")
            table.add_row("💗 Health:", f"{base_url}/api/v1/health")

            console.print("\n")
            console.print(table)

            # Add MCP Integration Config
            logger.debug(
                "MCP Integration Config for playground testing",
                config={
                    "automagik-hive": {
                        "command": "uvx",
                        "args": ["automagik-tools", "tool", "automagik-hive"],
                        "env": {
                            "AUTOMAGIK_HIVE_API_BASE_URL": f"{base_url}",
                            "AUTOMAGIK_HIVE_TIMEOUT": "300",
                        },
                    }
                },
            )
    except Exception as e:
        startup_display.add_error(
            "Business Endpoints", f"Could not register custom business endpoints: {e}"
        )

    # Add Agno message validation middleware (optional, removed in v2 cleanup)
    # Note: Agno validation middleware was removed in v2 architecture cleanup
    # Validation is now handled by Agno's built-in request validation

    # Version support handled via router endpoints

    # Add custom agent run error handler middleware
    from lib.middleware import AgentRunErrorHandler

    app.add_middleware(AgentRunErrorHandler)

    # Add CORS middleware
    app.add_middleware(
        CORSMiddleware,
        allow_origins=api_settings.cors_origin_list,  # No ["*"] fallback
        allow_credentials=True,
        allow_methods=["GET", "POST", "PUT", "DELETE", "OPTIONS"],
        allow_headers=["*"],
    )

    # Switch from startup to runtime logging mode
    from lib.logging import set_runtime_mode

    set_runtime_mode()

    return app


# Lazy app creation to prevent import-time execution
app = None


def create_automagik_api() -> FastAPI:
    """Create unified FastAPI app with environment-based features"""

    try:
        # Try to get the running event loop
        asyncio.get_running_loop()
        # We're in an event loop, need to handle this properly
        logger.debug("Event loop detected, using thread-based async initialization")

        import concurrent.futures

        def run_async_in_thread() -> FastAPI:
            # Create a fresh event loop in a separate thread
            event_loop = asyncio.new_event_loop()
            asyncio.set_event_loop(event_loop)
            try:
                return event_loop.run_until_complete(_async_create_automagik_api())
            finally:
                # Simplified cleanup - just close the loop
                event_loop.close()

        with concurrent.futures.ThreadPoolExecutor() as executor:
            future = executor.submit(run_async_in_thread)
            return future.result()

    except RuntimeError:
        # No event loop running, safe to use asyncio.run()
        logger.debug("No event loop detected, using direct async initialization")
        return asyncio.run(_async_create_automagik_api())


# Global app instance for lazy loading
_app_instance = None


def get_app() -> FastAPI:
    """Get or create the FastAPI application lazily."""
    global _app_instance
    if _app_instance is None:
        _app_instance = create_automagik_api()
    return _app_instance


# For uvicorn - use factory function to avoid import-time app creation
def app() -> FastAPI:
    """Factory function for uvicorn to create app on demand."""
    return get_app()


def _setup_signal_handlers():
    """Setup signal handlers for graceful shutdown on Ctrl+C."""
    def signal_handler(signum, frame):
        # Let the normal shutdown process handle cleanup
        sys.exit(0)
    
    # Setup signal handlers for graceful shutdown
    signal.signal(signal.SIGINT, signal_handler)
    signal.signal(signal.SIGTERM, signal_handler)


def main():
    """Main entry point for Automagik Hive server."""
    import uvicorn

    # Setup signal handlers for proper cleanup
    _setup_signal_handlers()

    # Get server configuration from unified config
    config = get_server_config()
    host = config.host
    port = config.port
    environment = os.getenv("HIVE_ENVIRONMENT", "production")

    # Auto-reload configuration: can be controlled via environment variable
    # Set DISABLE_RELOAD=true to disable auto-reload even in development
    reload = (
        environment == "development"
        and os.getenv("DISABLE_RELOAD", "false").lower() != "true"
    )

    # Show startup info in development mode
    is_development = environment == "development"
    if is_development:
        logger.debug(
            "Starting Automagik Hive API",
            host=host,
            port=port,
            reload=reload,
            mode="development" if reload else "production",
        )
    
    # Use uvicorn with factory function to support reload
    uvicorn.run("api.serve:app", host=host, port=port, reload=reload, factory=True)


if __name__ == "__main__":
    main()<|MERGE_RESOLUTION|>--- conflicted
+++ resolved
@@ -336,7 +336,6 @@
     # Replace scattered initialization with orchestrated startup sequence
     startup_results = await orchestrated_startup(quiet_mode=is_reloader_context)
 
-<<<<<<< HEAD
     logger.debug(
         "Startup orchestration snapshot",
         result_type=type(startup_results).__name__,
@@ -347,10 +346,9 @@
         else [],
         has_agents=bool(startup_results.registries.agents),
     )
-=======
+
     # Extract auth service for all environments (used later for AgentOS configuration)
     auth_service = startup_results.services.auth_service
->>>>>>> 1ba5ea09
 
     # Show environment info in development mode
     if is_development:
