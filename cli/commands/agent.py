--- conflicted
+++ resolved
@@ -22,13 +22,17 @@
         except Exception:
             return False
     
-    def serve(self, workspace: str = ".") -> bool:
-        """Start agent server."""
+    def start(self, workspace: str = ".") -> bool:
+        """Start agent services."""
         try:
-            print(f"🚀 Starting agent server in: {workspace}")
+            print(f"🚀 Starting agent services in: {workspace}")
             return True
         except Exception:
             return False
+    
+    def serve(self, workspace: str = ".") -> bool:
+        """Start agent server (alias for start)."""
+        return self.start(workspace)
     
     def stop(self, workspace: str = ".") -> bool:
         """Stop agent services."""
@@ -46,11 +50,11 @@
         except Exception:
             return False
     
-<<<<<<< HEAD
     def status(self, workspace: str = ".") -> bool:
         """Check agent status."""
         try:
             print(f"🔍 Checking agent status in: {workspace}")
+            print("Agent status: running")
             return True
         except Exception:
             return False
@@ -63,24 +67,18 @@
         except Exception:
             return False
     
+    def health(self, workspace: str = ".") -> Dict[str, Any]:
+        """Agent health command."""
+        try:
+            print(f"🔍 Checking agent health in: {workspace}")
+            return {"status": "healthy", "uptime": "1h", "workspace": workspace}
+        except Exception:
+            return {"status": "error", "workspace": workspace}
+    
     def reset(self, workspace: str = ".") -> bool:
         """Reset agent services."""
         try:
             print(f"🔄 Resetting agent services in: {workspace}")
             return True
         except Exception:
-            return False
-=======
-    def status(self) -> bool:
-        """Agent status command stub - returns success."""
-        print("Agent status: running")
-        return True
-    
-    def logs(self, lines: int = 100) -> str:
-        """Agent logs command stub."""
-        return "Agent logs output"
-    
-    def health(self) -> Dict[str, Any]:
-        """Agent health command stub."""
-        return {"status": "healthy", "uptime": "1h"}
->>>>>>> 30e8c77a
+            return False