--- conflicted
+++ resolved
@@ -128,15 +128,12 @@
         "install", help="Complete environment setup with .env generation and database backend selection"
     )
     install_parser.add_argument("workspace", nargs="?", default=".", help="Workspace directory path")
-<<<<<<< HEAD
     install_parser.add_argument(
         "--backend",
         choices=["postgresql", "pglite", "sqlite"],
         help="Database backend to use (overrides interactive prompt)",
     )
-=======
     install_parser.add_argument("-v", "--verbose", action="store_true", help="Enable detailed diagnostic output")
->>>>>>> dfc8af8b
 
     # Uninstall subcommand
     uninstall_parser = subparsers.add_parser("uninstall", help="COMPLETE SYSTEM WIPE - uninstall ALL environments")
@@ -305,13 +302,9 @@
         if args.command == "install":
             service_manager = ServiceManager()
             workspace = getattr(args, "workspace", ".") or "."
-<<<<<<< HEAD
             backend_override = getattr(args, "backend", None)
-            return 0 if service_manager.install_full_environment(workspace, backend_override=backend_override) else 1
-=======
             verbose = getattr(args, "verbose", False)
-            return 0 if service_manager.install_full_environment(workspace, verbose=verbose) else 1
->>>>>>> dfc8af8b
+            return 0 if service_manager.install_full_environment(workspace, backend_override=backend_override, verbose=verbose) else 1
 
         # Uninstall subcommand
         if args.command == "uninstall":
